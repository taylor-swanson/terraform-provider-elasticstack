## [Unreleased]
### Fixed
<<<<<<< HEAD
- Make sure it is possible to set priority to `0` in ILM template ([#88](https://github.com/elastic/terraform-provider-elasticstack/issues/88))
=======
- Set the ILM name on read operation ([#87](https://github.com/elastic/terraform-provider-elasticstack/issues/87))
>>>>>>> 9f95e2da

## [0.3.2] - 2022-02-28
### Fixed
- Properly apply `number_of_replicas` setting in `allocate` action in ILM ([#80](https://github.com/elastic/terraform-provider-elasticstack/issues/80))

## [0.3.1] - 2022-02-24
### Fixed
- Add new field `allow_custom_routing` in `data_stream` section of [`index_template`](https://www.elastic.co/guide/en/elasticsearch/reference/8.0/indices-put-template.html#put-index-template-api-request-body), which appears only in Elasticsearch version **8.0.0**. Make sure `index_template` resource can work with both **7.x** and **8.x** versions ([#72](https://github.com/elastic/terraform-provider-elasticstack/pull/72))
- Panic using `elasticstack_elasticsearch_security_user_data_source` when the user absent or there is not enough permissions to fetch users from ES API ([#73](https://github.com/elastic/terraform-provider-elasticstack/issues/73))
- Fix typo in the index alias model ([#78](https://github.com/elastic/terraform-provider-elasticstack/issues/78))

## [0.3.0] - 2022-02-17
### Added
- New resource `elasticstack_elasticsearch_data_stream` to manage Elasticsearch [data streams](https://www.elastic.co/guide/en/elasticsearch/reference/current/data-streams.html) ([#45](https://github.com/elastic/terraform-provider-elasticstack/pull/45))
- New resource `elasticstack_elasticsearch_ingest_pipeline` to manage Elasticsearch [ingest pipelines](https://www.elastic.co/guide/en/elasticsearch/reference/7.16/ingest.html) ([#56](https://github.com/elastic/terraform-provider-elasticstack/issues/56))
- New resource `elasticstack_elasticsearch_component_template` to manage Elasticsearch [component templates](https://www.elastic.co/guide/en/elasticsearch/reference/current/indices-component-template.html) ([#39](https://github.com/elastic/terraform-provider-elasticstack/pull/39))
- New helper data sources to create [processorts](https://www.elastic.co/guide/en/elasticsearch/reference/current/processors.html) for ingest pipelines ([#67](https://github.com/elastic/terraform-provider-elasticstack/pull/67))

### Fixed
- Update only changed index settings ([#52](https://github.com/elastic/terraform-provider-elasticstack/issues/52))
- Enable import of index settings ([#53](https://github.com/elastic/terraform-provider-elasticstack/issues/53))
- Handle `allocate` action in ILM policy ([#59](https://github.com/elastic/terraform-provider-elasticstack/issues/59))
- Send only initialized values to Elasticsearch API when managing the users ([#66](https://github.com/elastic/terraform-provider-elasticstack/issues/66))

## [0.2.0] - 2022-01-27
### Added
- New resource to manage Elasticsearch indices ([#38](https://github.com/elastic/terraform-provider-elasticstack/pull/38))
- The `insecure` option to the Elasticsearch provider configuration to ignore certificate verification ([#36](https://github.com/elastic/terraform-provider-elasticstack/pull/36))
- The `ca_file` option to the Elasticsearch provider configuration to provide path to the custom root certificate file ([#35](https://github.com/elastic/terraform-provider-elasticstack/pull/35))
- Documentation templates for all the exisiting resources ([#32](https://github.com/elastic/terraform-provider-elasticstack/pull/32))

### Fixed
- Identify missing or deleted resources in the Elasticsearch cluster and make sure Terraform can re-create them ([#40](https://github.com/elastic/terraform-provider-elasticstack/pull/40))

### Changed
- **[Breaking]** Rename `aliases` configuration option in
`elasticstack_elasticsearch_index_template` resource to singular `alias`

## [0.1.0] - 2021-12-20
### Added
- Initial set of the resources to gather feedback from the community
- Initial set of docs
- CI integration

[Unreleased]: https://github.com/elastic/terraform-provider-elasticstack/compare/v0.3.2...HEAD
[0.3.1]: https://github.com/elastic/terraform-provider-elasticstack/compare/v0.3.1...v0.3.2
[0.3.1]: https://github.com/elastic/terraform-provider-elasticstack/compare/v0.3.0...v0.3.1
[0.3.0]: https://github.com/elastic/terraform-provider-elasticstack/compare/v0.2.0...v0.3.0
[0.2.0]: https://github.com/elastic/terraform-provider-elasticstack/compare/v0.1.0...v0.2.0
[0.1.0]: https://github.com/elastic/terraform-provider-elasticstack/releases/tag/v0.1.0<|MERGE_RESOLUTION|>--- conflicted
+++ resolved
@@ -1,10 +1,7 @@
 ## [Unreleased]
 ### Fixed
-<<<<<<< HEAD
 - Make sure it is possible to set priority to `0` in ILM template ([#88](https://github.com/elastic/terraform-provider-elasticstack/issues/88))
-=======
 - Set the ILM name on read operation ([#87](https://github.com/elastic/terraform-provider-elasticstack/issues/87))
->>>>>>> 9f95e2da
 
 ## [0.3.2] - 2022-02-28
 ### Fixed
